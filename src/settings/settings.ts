--- conflicted
+++ resolved
@@ -31,12 +31,9 @@
   localePreference: string;
   apiKey: string;
   openPageOnCompletion: boolean;
-<<<<<<< HEAD
   showCoverImageInSearch: boolean;
-=======
   enableCoverImageSave: boolean;
   coverImagePath: string;
->>>>>>> 4c9b430f
 }
 
 export const DEFAULT_SETTINGS: BookSearchPluginSettings = {
@@ -53,12 +50,9 @@
   localePreference: 'default',
   apiKey: '',
   openPageOnCompletion: true,
-<<<<<<< HEAD
   showCoverImageInSearch: false,
-=======
   enableCoverImageSave: false,
   coverImagePath: '',
->>>>>>> 4c9b430f
 };
 
 export class BookSearchSettingTab extends PluginSettingTab {
@@ -235,25 +229,25 @@
       );
 
     new Setting(containerEl)
-<<<<<<< HEAD
       .setName('Show Cover Images in Search')
       .setDesc('Toggle to show or hide cover images in the search results.')
       .addToggle(toggle =>
         toggle.setValue(this.plugin.settings.showCoverImageInSearch).onChange(async value => {
           this.plugin.settings.showCoverImageInSearch = value;
-=======
+          await this.plugin.saveSettings();
+        }),
+      );
+
+    new Setting(containerEl)
       .setName('Enable Cover Image Save')
       .setDesc('Toggle to enable or disable saving cover images in notes.')
       .addToggle(toggle =>
         toggle.setValue(this.plugin.settings.enableCoverImageSave).onChange(async value => {
           this.plugin.settings.enableCoverImageSave = value;
->>>>>>> 4c9b430f
           await this.plugin.saveSettings();
         }),
       );
 
-<<<<<<< HEAD
-=======
     new Setting(containerEl)
       .setName('Cover Image Path')
       .setDesc('Specify the path where cover images should be saved.')
@@ -271,7 +265,6 @@
           });
       });
 
->>>>>>> 4c9b430f
     // Frontmatter Settings
     const formatterSettingsChildren: Setting[] = [];
     createFoldingHeader(containerEl, 'Frontmatter Settings', formatterSettingsChildren);
